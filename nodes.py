--- conflicted
+++ resolved
@@ -106,7 +106,6 @@
         use_cache = shared.get("use_cache", True)  # Get use_cache flag, default to True
         max_abstraction_num = shared.get("max_abstraction_num", 10)  # Get max_abstraction_num, default to 10
         target_list = shared.get("target_list", set())  # Get target list
-<<<<<<< HEAD
         hierarchical_context = shared["hierarchical_context"]
         token_manager = shared["token_manager"]
 
@@ -132,22 +131,8 @@
             return "\n".join(context_parts), file_info
 
         context, file_info = create_llm_context()
-=======
-
-        # Helper to create context from files, respecting limits (basic example)
-        def create_llm_context(files_data):
-            context = ""
-            file_info = []  # Store tuples of (index, path)
-            for i, (path, content) in enumerate(files_data):
-                entry = f"--- File Index {i}: {path} ---\n{content}\n\n"
-                context += entry
-                file_info.append((i, path))
-
-            return context, file_info  # file_info is list of (index, path)
-
-        context, file_info = create_llm_context(files_data)
+
         # Format file info for the prompt (comment is just a hint for LLM)
->>>>>>> bc296e66
         file_listing_for_prompt = "\n".join(
             [f"- {idx} # {path}" for idx, path in file_info]
         )
@@ -167,11 +152,7 @@
             language,
             use_cache,
             max_abstraction_num,
-<<<<<<< HEAD
             target_emphasis
-=======
-            target_emphasis,
->>>>>>> bc296e66
         )
 
     def exec(self, prep_res):
@@ -183,13 +164,8 @@
             language,
             use_cache,
             max_abstraction_num,
-<<<<<<< HEAD
             target_emphasis
         ) = prep_res  # Unpack all parameters
-=======
-            target_emphasis,
-        ) = prep_res
->>>>>>> bc296e66
         print(f"Identifying abstractions using LLM...")
 
         # Add language instruction and hints only if not English
@@ -240,11 +216,7 @@
 # ... up to {max_abstraction_num} abstractions
 ```"""
 
-<<<<<<< HEAD
         response = call_llm(prompt, use_cache=(use_cache and self.cur_retry == 0)) # Use cache only if enabled and not retrying
-=======
-        response = call_llm(prompt, use_cache=(use_cache and self.cur_retry == 0))
->>>>>>> bc296e66
 
         # --- Validation ---
         yaml_str = response.strip().split("```yaml")[1].split("```")[0].strip()
@@ -308,11 +280,7 @@
 
     def post(self, shared, prep_res, exec_res):
         abstractions, key_abstractions = exec_res
-<<<<<<< HEAD
         shared["abstractions"] = abstractions # List of {"name": str, "description": str, "files": [int]}
-=======
-        shared["abstractions"] = abstractions
->>>>>>> bc296e66
         shared["key_abstractions"] = key_abstractions
 
 
